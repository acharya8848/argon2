/*
 * Argon2 source code package
 *
 * Written by Daniel Dinu and Dmitry Khovratovich, 2015
 *
 * This work is licensed under a Creative Commons CC0 1.0 License/Waiver.
 *
 * You should have received a copy of the CC0 Public Domain Dedication
 * along with this software. If not, see
 * <http://creativecommons.org/publicdomain/zero/1.0/>.
 */

#ifndef ARGON2_H
#define ARGON2_H

#include <stdint.h>
#include <stddef.h>
#include <limits.h>

#if defined(__cplusplus)
extern "C" {
#endif

/* Symbols visibility control */
#ifdef A2_VISCTL
#define ARGON2_PUBLIC __attribute__((visibility("default")))
#else
#define ARGON2_PUBLIC
#endif

/*
 * Argon2 input parameter restrictions
 */

/* Minimum and maximum number of lanes (degree of parallelism) */
#define ARGON2_MIN_LANES UINT32_C(1)
#define ARGON2_MAX_LANES UINT32_C(0xFFFFFF)

/* Minimum and maximum number of threads */
#define ARGON2_MIN_THREADS UINT32_C(1)
#define ARGON2_MAX_THREADS UINT32_C(0xFFFFFF)

/* Number of synchronization points between lanes per pass */
#define ARGON2_SYNC_POINTS UINT32_C(4)

/* Minimum and maximum digest size in bytes */
#define ARGON2_MIN_OUTLEN UINT32_C(4)
#define ARGON2_MAX_OUTLEN UINT32_C(0xFFFFFFFF)

/* Minimum and maximum number of memory blocks (each of BLOCK_SIZE bytes) */
#define ARGON2_MIN_MEMORY (2 * ARGON2_SYNC_POINTS) /* 2 blocks per slice */

#define ARGON2_MIN(a, b) ((a) < (b) ? (a) : (b))
/* Max memory size is addressing-space/2, topping at 2^32 blocks (4 TB) */
#define ARGON2_MAX_MEMORY_BITS                                                 \
    ARGON2_MIN(UINT32_C(32), (sizeof(void *) * CHAR_BIT - 10 - 1))
#define ARGON2_MAX_MEMORY                                                      \
    ARGON2_MIN(UINT32_C(0xFFFFFFFF), UINT64_C(1) << ARGON2_MAX_MEMORY_BITS)

/* Minimum and maximum number of passes */
#define ARGON2_MIN_TIME UINT32_C(1)
#define ARGON2_MAX_TIME UINT32_C(0xFFFFFFFF)

/* Minimum and maximum password length in bytes */
#define ARGON2_MIN_PWD_LENGTH UINT32_C(0)
#define ARGON2_MAX_PWD_LENGTH UINT32_C(0xFFFFFFFF)

/* Minimum and maximum associated data length in bytes */
#define ARGON2_MIN_AD_LENGTH UINT32_C(0)
#define ARGON2_MAX_AD_LENGTH UINT32_C(0xFFFFFFFF)

/* Minimum and maximum salt length in bytes */
#define ARGON2_MIN_SALT_LENGTH UINT32_C(8)
#define ARGON2_MAX_SALT_LENGTH UINT32_C(0xFFFFFFFF)

/* Minimum and maximum key length in bytes */
#define ARGON2_MIN_SECRET UINT32_C(0)
#define ARGON2_MAX_SECRET UINT32_C(0xFFFFFFFF)

#define ARGON2_FLAG_CLEAR_PASSWORD (UINT32_C(1) << 0)
#define ARGON2_FLAG_CLEAR_SECRET (UINT32_C(1) << 1)
#define ARGON2_FLAG_CLEAR_MEMORY (UINT32_C(1) << 2)
#define ARGON2_DEFAULT_FLAGS (ARGON2_FLAG_CLEAR_MEMORY)

/* Error codes */
typedef enum Argon2_ErrorCodes {
    ARGON2_OK = 0,

    ARGON2_OUTPUT_PTR_NULL = -1,

    ARGON2_OUTPUT_TOO_SHORT = -2,
    ARGON2_OUTPUT_TOO_LONG = -3,

    ARGON2_PWD_TOO_SHORT = -4,
    ARGON2_PWD_TOO_LONG = -5,

    ARGON2_SALT_TOO_SHORT = -6,
    ARGON2_SALT_TOO_LONG = -7,

    ARGON2_AD_TOO_SHORT = -8,
    ARGON2_AD_TOO_LONG = -9,

    ARGON2_SECRET_TOO_SHORT = -10,
    ARGON2_SECRET_TOO_LONG = -11,

    ARGON2_TIME_TOO_SMALL = -12,
    ARGON2_TIME_TOO_LARGE = -13,

    ARGON2_MEMORY_TOO_LITTLE = -14,
    ARGON2_MEMORY_TOO_MUCH = -15,

    ARGON2_LANES_TOO_FEW = -16,
    ARGON2_LANES_TOO_MANY = -17,

    ARGON2_PWD_PTR_MISMATCH = -18,    /* NULL ptr with non-zero length */
    ARGON2_SALT_PTR_MISMATCH = -19,   /* NULL ptr with non-zero length */
    ARGON2_SECRET_PTR_MISMATCH = -20, /* NULL ptr with non-zero length */
    ARGON2_AD_PTR_MISMATCH = -21,     /* NULL ptr with non-zero length */

    ARGON2_MEMORY_ALLOCATION_ERROR = -22,

    ARGON2_FREE_MEMORY_CBK_NULL = -23,
    ARGON2_ALLOCATE_MEMORY_CBK_NULL = -24,

    ARGON2_INCORRECT_PARAMETER = -25,
    ARGON2_INCORRECT_TYPE = -26,

    ARGON2_OUT_PTR_MISMATCH = -27,

    ARGON2_THREADS_TOO_FEW = -28,
    ARGON2_THREADS_TOO_MANY = -29,

    ARGON2_MISSING_ARGS = -30,

    ARGON2_ENCODING_FAIL = -31,

    ARGON2_DECODING_FAIL = -32,

    ARGON2_THREAD_FAIL = -33,

<<<<<<< HEAD
    ARGON2_DECODING_LENGTH_FAIL = 34,

    ARGON2_VERIFY_MISMATCH = 35,

    ARGON2_ERROR_CODES_LENGTH /* Do NOT remove; Do NOT add error codes after
                                 this
                                 error code */
=======
    ARGON2_DECODING_LENGTH_FAIL = -34
>>>>>>> 6fbdb88d
} argon2_error_codes;

/* Memory allocator types --- for external allocation */
typedef int (*allocate_fptr)(uint8_t **memory, size_t bytes_to_allocate);
typedef void (*deallocate_fptr)(uint8_t *memory, size_t bytes_to_allocate);

/* Argon2 external data structures */

/*
 *****
 * Context: structure to hold Argon2 inputs:
 *  output array and its length,
 *  password and its length,
 *  salt and its length,
 *  secret and its length,
 *  associated data and its length,
 *  number of passes, amount of used memory (in KBytes, can be rounded up a bit)
 *  number of parallel threads that will be run.
 * All the parameters above affect the output hash value.
 * Additionally, two function pointers can be provided to allocate and
 * deallocate the memory (if NULL, memory will be allocated internally).
 * Also, three flags indicate whether to erase password, secret as soon as they
 * are pre-hashed (and thus not needed anymore), and the entire memory
 *****
 * Simplest situation: you have output array out[8], password is stored in
 * pwd[32], salt is stored in salt[16], you do not have keys nor associated
 * data. You need to spend 1 GB of RAM and you run 5 passes of Argon2d with
 * 4 parallel lanes.
 * You want to erase the password, but you're OK with last pass not being
 * erased. You want to use the default memory allocator.
 * Then you initialize:
 Argon2_Context(out,8,pwd,32,salt,16,NULL,0,NULL,0,5,1<<20,4,4,NULL,NULL,true,false,false,false)
 */
typedef struct Argon2_Context {
    uint8_t *out;    /* output array */
    uint32_t outlen; /* digest length */

    uint8_t *pwd;    /* password array */
    uint32_t pwdlen; /* password length */

    uint8_t *salt;    /* salt array */
    uint32_t saltlen; /* salt length */

    uint8_t *secret;    /* key array */
    uint32_t secretlen; /* key length */

    uint8_t *ad;    /* associated data array */
    uint32_t adlen; /* associated data length */

    uint32_t t_cost;  /* number of passes */
    uint32_t m_cost;  /* amount of memory requested (KB) */
    uint32_t lanes;   /* number of lanes */
    uint32_t threads; /* maximum number of threads */

    allocate_fptr allocate_cbk; /* pointer to memory allocator */
    deallocate_fptr free_cbk;   /* pointer to memory deallocator */

    uint32_t flags; /* array of bool options */
} argon2_context;

/* Argon2 primitive type */
typedef enum Argon2_type { Argon2_d = 0, Argon2_i = 1 } argon2_type;

/*
 * Function that performs memory-hard hashing with certain degree of parallelism
 * @param  context  Pointer to the Argon2 internal structure
 * @return Error code if smth is wrong, ARGON2_OK otherwise
 */
ARGON2_PUBLIC int argon2_ctx(argon2_context *context, argon2_type type);

/**
 * Hashes a password with Argon2i, producing an encoded hash
 * @param t_cost Number of iterations
 * @param m_cost Sets memory usage to m_cost kibibytes
 * @param parallelism Number of threads and compute lanes
 * @param pwd Pointer to password
 * @param pwdlen Password size in bytes
 * @param salt Pointer to salt
 * @param saltlen Salt size in bytes
 * @param hashlen Desired length of the hash in bytes
 * @param encoded Buffer where to write the encoded hash
 * @param encodedlen Size of the buffer (thus max size of the encoded hash)
 * @pre   Different parallelism levels will give different results
 * @pre   Returns ARGON2_OK if successful
 */
ARGON2_PUBLIC int argon2i_hash_encoded(const uint32_t t_cost,
                                       const uint32_t m_cost,
                                       const uint32_t parallelism,
                                       const void *pwd, const size_t pwdlen,
                                       const void *salt, const size_t saltlen,
                                       const size_t hashlen, char *encoded,
                                       const size_t encodedlen);

/**
 * Hashes a password with Argon2i, producing a raw hash by allocating memory at
 * @hash
 * @param t_cost Number of iterations
 * @param m_cost Sets memory usage to m_cost kibibytes
 * @param parallelism Number of threads and compute lanes
 * @param pwd Pointer to password
 * @param pwdlen Password size in bytes
 * @param salt Pointer to salt
 * @param saltlen Salt size in bytes
 * @param hash Buffer where to write the raw hash - updated by the function
 * @param hashlen Desired length of the hash in bytes
 * @pre   Different parallelism levels will give different results
 * @pre   Returns ARGON2_OK if successful
 */
ARGON2_PUBLIC int argon2i_hash_raw(const uint32_t t_cost, const uint32_t m_cost,
                                   const uint32_t parallelism, const void *pwd,
                                   const size_t pwdlen, const void *salt,
                                   const size_t saltlen, void *hash,
                                   const size_t hashlen);

ARGON2_PUBLIC int argon2d_hash_encoded(const uint32_t t_cost,
                                       const uint32_t m_cost,
                                       const uint32_t parallelism,
                                       const void *pwd, const size_t pwdlen,
                                       const void *salt, const size_t saltlen,
                                       const size_t hashlen, char *encoded,
                                       const size_t encodedlen);

ARGON2_PUBLIC int argon2d_hash_raw(const uint32_t t_cost, const uint32_t m_cost,
                                   const uint32_t parallelism, const void *pwd,
                                   const size_t pwdlen, const void *salt,
                                   const size_t saltlen, void *hash,
                                   const size_t hashlen);

/* generic function underlying the above ones */
ARGON2_PUBLIC int argon2_hash(const uint32_t t_cost, const uint32_t m_cost,
                              const uint32_t parallelism, const void *pwd,
                              const size_t pwdlen, const void *salt,
                              const size_t saltlen, void *hash,
                              const size_t hashlen, char *encoded,
                              const size_t encodedlen, argon2_type type);

/**
 * Verifies a password against an encoded string
 * Encoded string is restricted as in validate_inputs()
 * @param encoded String encoding parameters, salt, hash
 * @param pwd Pointer to password
 * @pre   Returns ARGON2_OK if successful
 */
ARGON2_PUBLIC int argon2i_verify(const char *encoded, const void *pwd,
                                 const size_t pwdlen);

ARGON2_PUBLIC int argon2d_verify(const char *encoded, const void *pwd,
                                 const size_t pwdlen);

/* generic function underlying the above ones */
ARGON2_PUBLIC int argon2_verify(const char *encoded, const void *pwd,
                                const size_t pwdlen, argon2_type type);

/**
 * Argon2d: Version of Argon2 that picks memory blocks depending
 * on the password and salt. Only for side-channel-free
 * environment!!
 *****
 * @param  context  Pointer to current Argon2 context
 * @return  Zero if successful, a non zero error code otherwise
 */
ARGON2_PUBLIC int argon2d_ctx(argon2_context *context);

/**
 * Argon2i: Version of Argon2 that picks memory blocks
 * independent on the password and salt. Good for side-channels,
 * but worse w.r.t. tradeoff attacks if only one pass is used.
 *****
 * @param  context  Pointer to current Argon2 context
 * @return  Zero if successful, a non zero error code otherwise
 */
ARGON2_PUBLIC int argon2i_ctx(argon2_context *context);

/**
 * Verify if a given password is correct for Argon2d hashing
 * @param  context  Pointer to current Argon2 context
 * @param  hash  The password hash to verify. The length of the hash is
 * specified by the context outlen member
 * @return  Zero if successful, a non zero error code otherwise
 */
ARGON2_PUBLIC int argon2d_verify_ctx(argon2_context *context, const char *hash);

/**
 * Verify if a given password is correct for Argon2i hashing
 * @param  context  Pointer to current Argon2 context
 * @param  hash  The password hash to verify. The length of the hash is
 * specified by the context outlen member
 * @return  Zero if successful, a non zero error code otherwise
 */
ARGON2_PUBLIC int argon2i_verify_ctx(argon2_context *context, const char *hash);

/* generic function underlying the above ones */
ARGON2_PUBLIC int argon2_verify_ctx(argon2_context *context, const char *hash,
                                    argon2_type type);

/**
 * Get the associated error message for given error code
 * @return  The error message associated with the given error code
 */
ARGON2_PUBLIC const char *argon2_error_message(int error_code);

#if defined(__cplusplus)
}
#endif

#endif<|MERGE_RESOLUTION|>--- conflicted
+++ resolved
@@ -138,17 +138,9 @@
 
     ARGON2_THREAD_FAIL = -33,
 
-<<<<<<< HEAD
-    ARGON2_DECODING_LENGTH_FAIL = 34,
-
-    ARGON2_VERIFY_MISMATCH = 35,
-
-    ARGON2_ERROR_CODES_LENGTH /* Do NOT remove; Do NOT add error codes after
-                                 this
-                                 error code */
-=======
-    ARGON2_DECODING_LENGTH_FAIL = -34
->>>>>>> 6fbdb88d
+    ARGON2_DECODING_LENGTH_FAIL = -34,
+
+    ARGON2_VERIFY_MISMATCH = -35
 } argon2_error_codes;
 
 /* Memory allocator types --- for external allocation */
