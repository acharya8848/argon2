--- conflicted
+++ resolved
@@ -66,7 +66,6 @@
              "$argon2i$m=262144,t=2,p=1$c29tZXNhbHQAAAAAAAAAAA"
              "$XG39JxIRDPiPFCYFmwHYf4IQ1TaNoOfuaFhunUr0lUs");
     hashtest(2, 8, 1, "password",
-<<<<<<< HEAD
              "dfebf9d4eadd6859f4cc6a9bb20043fd9da7e1e36bdacdbb05ca569f463269f8",
              "$argon2i$m=256,t=2,p=1$c29tZXNhbHQAAAAAAAAAAA"
              "$3+v51OrdaFn0zGqbsgBD/Z2n4eNr2s27BcpWn0Yyafg");
@@ -74,15 +73,6 @@
              "aea9db129d7f8c50d410a6599b0fb3d786a60ec16a3030b9ddd21ee7b6470f7f",
              "$argon2i$m=256,t=2,p=2$c29tZXNhbHQAAAAAAAAAAA"
              "$rqnbEp1/jFDUEKZZmw+z14amDsFqMDC53dIe57ZHD38");
-=======
-             "e346b1e1aa7ca58c9bb862e223ba5604064398d4394e49e90972c6b54cef43ed",
-             "$argon2i$m=256,t=2,p=1$c29tZXNhbHQAAAAAAAAAAA$"
-             "40ax4ap8pYybuGLiI7pWBAZDmNQ5TknpCXLGtUzvQ+0");
-    hashtest(2, 8, 2, "password",
-             "524179ce5cc9608228bddd4c2b78e394efa3fb0068703390abbd8afb1fa86368",
-             "$argon2i$m=256,t=2,p=2$c29tZXNhbHQAAAAAAAAAAA$"
-             "UkF5zlzJYIIovd1MK3jjlO+j+wBocDOQq72K+x+oY2g");
->>>>>>> b07d7b68
     hashtest(1, 16, 1, "password",
              "fabd1ddbd86a101d326ac2abe79660202b10192925d2fd2483085df94df0c91a",
              "$argon2i$m=65536,t=1,p=1$c29tZXNhbHQAAAAAAAAAAA"
@@ -119,26 +109,21 @@
     printf("Fail on salt too short: PASS\n");
 
     /* Handle an invalid encoding correctly (it is missing a $) */
-    ret = argon2_verify("$argon2i$m=262144,t=2,p=1$"
-                        "c29tZXNhbHQAAAAAAAAAAAVSkjmMzo/"
-                        "HhoXmENAEypvaXDJaCi5ihaDeX4Ft8TmqY",
+    ret = argon2_verify("$argon2i$m=65536,t=2,p=1$"
+                        "c29tZXNhbHQAAAAAAAAAAA"
+                        "HH7u+eDpabMCRyL8hkocqfbKINpz+b8/FzGIG+riA54",
                         "password", strlen("password"), Argon2_i);
     assert(ret == ARGON2_DECODING_FAIL);
     printf("Recognise an invalid encoding: PASS\n");
 
-<<<<<<< HEAD
-    msg = argon2_error_message(ret);
-=======
     /* Handle an mismatching hash (the encoded password is "passwore") */
-    ret = argon2_verify("$argon2i$m=262144,t=2,p=1$"
-                        "c29tZXNhbHQAAAAAAAAAAA$46sIq3FdcR"
-                        "xWU4xcqtfdi2D5+f1GuNpPnpybS38pmDI",
+    ret = argon2_verify("$argon2i$m=65536,t=2,p=1$c29tZXNhbHQAAAAAAAAAAA"
+                        "$tiY53ekuxy5gUQV9pEgGgu3cfe2vKl3l+lKxTna33I4",
                         "password", strlen("password"), Argon2_i);
     assert(ret == ARGON2_VERIFY_MISMATCH);
     printf("Verify with mismatched password: PASS\n");
 
     msg = argon2_error_message(ARGON2_DECODING_FAIL);
->>>>>>> b07d7b68
     assert(strcmp(msg, "Decoding failed")==0);
     printf("Decode an error message: PASS\n");
 
